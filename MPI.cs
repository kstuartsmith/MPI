--- conflicted
+++ resolved
@@ -26,366 +26,7 @@
     //      27 Nov 2021: added public Broadcast
     //
     public static class MPI {
-<<<<<<< HEAD
-        public static bool Debugging { get; private set; }
-
-        // General Properties, attributes, configuration info,
-        // and so on. Read the comments below for specfics.
-
-        // IAm is the (currently) self-assigned node rank in
-        // the global communication pool. Currently, it is
-        // the user's responsibility to ensure that all node
-        // numbers are consecutive integers, beginning at 0.
-
-        public static long IAm { get; private set; }
-
-        // The number of Nodes that the MPIServer believes
-        // are part of the global communication pool. This is
-        // reported during initialization. While this should
-        // be considered a reaonable initial value, as of this
-        // release, there is no maintenance of the field.
-
-        public static long NodeCount { get; private set; }
-
-        // The next set of private members deal with the
-        // phyical message layer between this Node and the
-        // MPIServer. 
-
-        private static TcpClient client;
-
-        private static StreamReader incoming;
-        private static StreamWriter outgoing;
-
-        private static List<Message> incomingQueue;
-        private static Queue<Message> outgoingQueue;
-
-        // Intended to be a dictionary of barriers, but most
-        // likely only one is needed. Next release...
-
-        private static Dictionary<long, ManualResetEvent> BarTheWay;
-
-        // Out-of-band messages are used for coordination between
-        // the MPIServer and the client. They are identified by a
-        // negative source number (certainly not a "hack-proof"
-        // scheme) and are not enqueued but handled immediately,
-        // hence, "out of band."
-
-        private static void HandleOutOfBand(Message msg) {
-            switch ((ServCall)msg.Source) {
-                // response "ack" from MPIServer upon Init. The
-                // only thing important is the return of the
-                // server's idea of the number of nodes in the
-                // communication pool. This number is NOT the
-                // number of connected nodes--just the server's
-                // anticipation. Good enough for now.
-
-                case ServCall.Init: {
-                        NodeCount = msg.Tag;
-                        break;
-                    }
-
-                // dropping a barrier. Currently, this is done
-                // by the MPIServer, but needs a more local
-                // mechanism.
-
-                case ServCall.Barrier: {
-                        BarTheWay[(msg.Tag)].Set();
-                        break;
-                    }
-            }
-        }
-
-        // Hah! I told you they were useful! Monitors for handling
-        // the incoming and outgoing message queues. Note that we
-        // use the queues themselves as the lock key.
-
-        private static void EnqueueOutgoing(Message msg) {
-            lock (outgoingQueue) {
-                outgoingQueue.Enqueue(msg);
-                Monitor.PulseAll(outgoingQueue);
-            }
-        }
-
-        private static Message DequeueOutgoing() {
-            Message msg;
-            lock (outgoingQueue) {
-                while (outgoingQueue.Count == 0)
-                    Monitor.Wait(outgoingQueue);
-                msg = outgoingQueue.Dequeue();
-            }
-            return msg;
-        }
-
-
-
-        private static void EnqueueIncoming(Message msg) {
-            if (msg.Source < 0)
-                // these are control messages, not data.
-                // process these immeidately!
-                //
-                HandleOutOfBand(msg);
-            else
-                lock (incomingQueue) {
-                    incomingQueue.Add(msg);
-                    Monitor.PulseAll(incomingQueue);
-                }
-        }
-
-        private static Message DequeueIncoming(long source) {
-            Message msg;
-            int ndx = 0;
-            int searchQueue() {
-                for (int i = 0; i < incomingQueue.Count; i++)
-                    if (incomingQueue[i].Source == source)
-                        return i;
-                return -1;
-            }
-
-            lock (incomingQueue) {
-                while (incomingQueue.Count == 0 ||
-                       (source != -1 && (ndx = searchQueue()) == -1))
-                    Monitor.Wait(incomingQueue);
-
-                msg = incomingQueue[ndx];
-                incomingQueue.RemoveAt(ndx);
-            }
-            return msg;
-        }
-
-        // Here are (mostly) the public library methods/functions. These
-        // constitute most of the API.
-
-        ////////// MPI.Init //////////
-        // This needs to be invoked before the user attempts to use any
-        // other component of the MPI library--and that really ought to
-        // be enforced someday.
-        // There are two main functions here: establishing the physical
-        // connection with the MPIServer (TCP/Ip), and startng tasks to
-        // handle the incoming and outgoing message queues.
-        //
-        public static void Init(string host, int servicePort, long IAm,
-                     bool debug = false) {
-            // do everything necessary to be a good node client.
-
-            MPI.IAm = IAm;
-            Debugging = debug;
-            BarTheWay = new();
-
-            (client = new()).Connect(host, servicePort);
-
-            incoming = new(client.GetStream());
-            outgoing = new(client.GetStream()) {
-                AutoFlush = true
-            };
-
-            incomingQueue = new();
-            outgoingQueue = new();
-
-            // messages are ALWAYS sent and received fully encoded and decoded
-            // on receipt. That way, the user doesn't have to mess with things
-            // like encoded strings (Encapsulation, my friends).
-            //
-            // These async tasks keep the data flowing even while the applica-
-            // tion thread(s) may be blocked (for example, waiting on a barrier
-            // release message).
-            //
-            Task.Run(async () => {
-                while (true)
-                    await outgoing.WriteLineAsync(DequeueOutgoing().Encode());
-            });
-
-            Task.Run(async () => {
-                while (true)
-                    EnqueueIncoming(Message.Decode(await incoming.ReadLineAsync()));
-            });
-
-            // The "first message"! Introduce ourselves to the MPIServer at a
-            // logical level (the physical must already be established).
-
-            SendMsg((long)ServCall.Init, "init", IAm);
-
-            // set a barrier that must be satisfied before we finish the
-            // initialization. At that point, ALL nodes will have gotten
-            // to this point. That is, we wait until all of the clients
-            // that the MPIServer is expecting have connected. After that
-            // the MPISever will send an out-of-band message releasing
-            // the barrier. (See HandleOutOfBand.)
-            //
-            Barrier(-79); // an unlikely prime number!
-
-            // At this point:
-            //	    This node is connected physically
-            //      This node is logically connected
-            //      All NodeCount nodes are logically connected
-            //
-            // Don't break anything!
-        }
-
-        ////////// MPI.Terminate //////////
-        // This really does very little. Send a final message to the
-        // server, indicating that we are going away. The MPIServer
-        // can get rid of resources on it's end (queues, tasks, etc.)
-        // Then we shut down the client, streams are released, etc.
-        //
-        public static void Terminate(string cause = "nominal") {
-
-            SendMsg(ServCall.Terminate, cause, IAm);
-
-            client.Close();
-            incoming.Dispose();
-            outgoing.Dispose();
-        }
-
-        ////////// MPI.SendMsg //////////
-        // Simply, asynchronously send a message. All that needs to
-        // happen is that the message needs to be enqueued and the
-        // concurrent output task will take it from there.
-        //
-        public static void SendMsg(long toWhom,      // receiver's id (IAm)
-                        object txt,       // the message
-                        long tag = 0) =>  // generally not used
-            EnqueueOutgoing(new(IAm, toWhom, txt, tag));
-
-        // a convenient overload for sending Out-of-band messages
-        //
-        private static void SendMsg(ServCall call, object txt, long tag) =>
-            SendMsg((long)call, txt, tag);
-
-        ////////// MPI.RecvMsg //////////
-        // Synchronously receive a message (blocks). Generally, the user
-        // will use the related RecvText function (see below), but there
-        // may be an argument for letting the user get hold of an entire
-        // Message, including header information: We'll see...
-        //
-        public static Message RecvMsg(long source = -1) =>
-            DequeueIncoming(source);
-
-        ////////// MPI.RecvText //////////
-        // This is useful: given a type, return the reconstituted message
-        // text field (message body) to the specified type.  Users should
-        // typically use this interface as opposed to RecvMsg. Once again:
-        // the user is responsible for being sure the casting makes sense.
-        //
-        public static T RecvText<T>(long source = -1) =>
-            DequeueIncoming(source).ToType<T>();
-
-        ////////// MPI.Barrier //////////
-        // Establish and wait on a Barrier. This is a blocking call and
-        // the caller will wait until the Barrier is cleared by the MPI-
-        // Server when all nodes have reached the Barrier. The tag must
-        // be a positive integer (again, should be enforced) that all of
-        // the synchronizing Nodes agree upon.
-        //
-        public static void Barrier(long tag) {
-            ManualResetEvent barrier = new(false);
-            BarTheWay.Add(tag, barrier);
-
-            SendMsg(ServCall.Barrier, 0, tag);
-            barrier.WaitOne();
-
-            BarTheWay.Remove(tag);
-        }
-
-        ////////// MPI.Print //////////
-        // A service function that causes the ToString of the object to
-        // be sent to the MPIServer where it will be displayed on the
-        // server's console.
-        //
-        public static void Print(object text) =>
-            SendMsg(ServCall.Print, text.ToString(), 0);
-
-        ////////// MPI.Broadcast //////////
-        // The message is sent to all Nodes in the communication pool
-        // (from the MPIServer--this really needs to be reworked). The
-        // message is typically not repeated to the originating Node
-        // but that option can be overridden.
-        //
-        public static void Broadcast(object text, bool excludeOriginator = true) =>
-            SendMsg(ServCall.Broadcast, text, excludeOriginator ? 1 : 0);
-
-        ////////// MPI.Reduce //////////
-        // From the perspective of the user, MPI.Reduce performs a
-        // reduction of per-node data items using global communication fold.
-        // The delegate ReduceFunc defines a type for a function that performs
-        // an associative binary opertion. (Examples are Sum, Product, Xor,
-        // Min, Max, etc.)
-        //
-        // Explanation for "why" it works the way that it does is not
-        // not something easily handled here. See external documentation.
-        //
-        public delegate T ReduceFunc<T>(T a, T b);
-
-        // as implemented, Reduce only works properly if there are exactly
-        // 2**N nodes. The change is small, but it is not critical. I will
-        // try to get an update in the next few days.
-
-        public static void Reduce<T>(long at, ref T contrib, ReduceFunc<T> f) {
-            T accumulator = contrib; // no good reason to be destructive...
-
-            var addrSize = BitOperations.Log2((ulong)MPI.NodeCount);
-            long mask = 1;     // fold dimension order: 1, 2, 3 ... addrSize
-
-            // addrSize corresponds to the number of foldable dimentions.
-            // mask "walks" those dimensions from the lowest to highest. Using
-            // this pattern, one can use the destination (at) node number to
-            // determine how the fold occurs. When a dimension is folded, the
-            // nodes involved in the fold are distinquished by one half
-            // having "lower" node numbers than those of corresponding nodes in
-            // the other other half. These node pairs send data either "high"
-            // to "low" or "low" to "high" depending on the value of the mask-
-            // selected bit of the destination node.
-
-            // It should probably be noted that once a node "sends" it's data
-            // to another node, that represents the end of its participation
-            // in the communcation. A node may receive data from several nodes
-            // but only sends once. That means that the destinatio node only
-            // receives, and receives the last message sent.
-
-            while (addrSize > 0) {
-                var low = IAm & ~mask;
-                var high = IAm | mask;
-                var iamLow = IAm == low;
-                var fold2high = (at & mask) != 0;
-
-                // This very obscure algorithm is a reduction of a much more
-                // transparent algorithm, but that required far more operations
-                // and tests to be performed. What is left is the kernel.
-
-                if (fold2high != !iamLow) {
-                    // DoSend (iamlow ? high : low);
-                    if (Debugging)
-                        Console.WriteLine("{0} send to {1}",
-                                   MPI.IAm, iamLow ? high : low);
-                    MPI.SendMsg(iamLow ? high : low, accumulator);
-                    break;
-                } else {
-                    // DoRecv (iamlow ? high : low);
-                    if (Debugging)
-                        Console.WriteLine("{0} recv fr {1}",
-                                   MPI.IAm, iamLow ? high : low);
-                    T recved = MPI.RecvText<T>();
-                    if (Debugging)
-                        Console.WriteLine("{0} received {1}", MPI.IAm, recved);
-                    accumulator = f(recved, accumulator);
-                    if (MPI.IAm == at)
-                        // copy back...
-                        contrib = accumulator;
-                }
-
-                // on to the next dimension. nodes that "sent" at the former
-                // fold are no longer participating.
-
-                addrSize--;
-                mask <<= 1;
-            }
-
-            // if a "finished" node goes ahead, it could really mess up
-            // the rest of the pattern by injecting a send that gets
-            // interpreted as being part of the reduction.
-
-            MPI.Barrier(83);
-        }
-=======
+      
 	public static bool Debugging { get; private set; }
 	
 	// General Properties, attributes, configuration info,
@@ -791,6 +432,5 @@
 	    
 	    MPI.Barrier(-83);
 	}
->>>>>>> ae99f9de
     }
 }