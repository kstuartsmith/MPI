--- conflicted
+++ resolved
@@ -3,7 +3,6 @@
 
 namespace mpi {
     class MPIProgram {
-<<<<<<< HEAD
         private static bool Debugging { get; set; }
 
         // a couple of methods to use with MPI.Reduce. These match
@@ -193,65 +192,6 @@
             // bye, bye.
             MPI.Terminate();
         }
-=======
-	private static bool Debugging { get; set; }
-
-	// a couple of methods to use with MPI.Reduce. These match
-	// the delegate MPI.ReductFunc.
-	//
-	//	public delegate T ReduceFunc<T>(T a, T b);
-	
-	public static long Product(long a, long b) => a * b;
-	public static long Summation(long a, long b) => a + b;
-
-	public static void Main (string[] args) {
-	    Debugging = (args.Length > 3 && args[3] == "-debug");
-
-	    // establish connection and wait for everyone else
-	    MPI.Init(args[0],			// MPIServer host
-		     Int32.Parse(args[1]),	// MPIServer port
-		     Int32.Parse(args[2]),	// This node number
-		     Debugging);
-
-	    // A test of Send/Receive. Node 0 is generally assumed
-	    // the "master" node of the application simply because
-	    // there will ALWAYS be a Node 0 at the start.
-	    //
-	    // Node 0 will send a List<int> to Node 1 who will try
-	    // to receive the List and print its contents. Note we
-	    // have to mess around with buffers, etc.: all of that
-	    // is managed behinds the scenes.
-
-	    if (MPI.IAm == 0 && MPI.NodeCount > 1) {
-		// MPI.Print sends a string to the MPIServer console.
-		// It will be prefixed with [IAm] when printed.
-		MPI.Print("sending...");
-
-		// Create a list like you would in any environment:
-		// this is just a C# program, after all.		
-		List<int> myList = new(){1, 2, 3, 4};
-
-		// Not a whole lot to this: what Node is the message
-		// going to and what is the text.
-		MPI.SendMsg (1, myList);
-	    }
-	    else if (MPI.IAm == 1) {
-		// Since this is Node 1, it can be assumed that the
-		// master node has sent a message (above).
-		MPI.Print("receiving...");
-
-		// We should expect a List<int>. It is important to
-		// understand that the application must be written
-		// in such a way to keep everything synced up both
-		// with regard to sends/receives and with types.
-		
-		var tobj = MPI.RecvText<List<int>>(0);	    
-
-		// just to prove we did the write right. Look at the
-		// MPIServer's console for the report.
-		foreach (var i in tobj)
-		    MPI.Print(i);
-	    }
 
 	    // Demonstrate a reduction. Each node will contribute
 	    // a data item (reduceThis) and the contributions will
@@ -296,6 +236,5 @@
 	    // bye, bye.
 	    MPI.Terminate();
 	}
->>>>>>> ae99f9de
     }
 }